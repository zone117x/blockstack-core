{% macro docsection(api_call) %}
<div>
<section>
    <div class="container pull-left col-sm-12 segment-wrapper" id="{{ api_call.anchor_tag }}">
        <div class="container-fluid pull-left col-sm-6 segment-zone">
            <div class="seg-zone-wrap">
                <h3>{{ api_call.title }}</h3>
                <p>{{ api_call.description }}</p>

<<<<<<< HEAD
                <h5 class="doc-component">parameters</h5>
=======
                <h4 class="doc-component">query parameters</h4>
>>>>>>> 381c5369

                <div class="queryparameters">
                    {% for parameter in api_call.parameters %}
                    <div class="parameter">
                        <div class="parameter-label">
                            {{ parameter.name }}
                            {% if parameter.optional %}
                                (optional)
                            {% endif %}
                        </div>
                        <div class="parameter-description">{{ parameter.description }}</div>
                    </div>
                    {% endfor %}
                    {% if not api_call.parameters %}
                    -
                    {% endif %}
                </div>
                
                <h4 class="doc-component">returns</h4>
                <p>{{ api_call.response_description }}</p>                
            </div>
            {% if api_call.tryit_pathname %}
            <p class="doc-component">
                <a href="{{ api_call.tryit_pathname }}" class="btn btn-default" target="_self">Try it out</a>
            </p>
            {% endif %}
        </div>
        <div class="segment-code" id="identifier">
            <div class="seg-code-wrap">
                <h4>Definition</h4>
                <pre><code class="http">{{ api_call.method }} https://api.onename.com/v1{{ api_call.path_template }}</code></pre>

                <h4>Example Request</h4>
                <pre><code class="bash">{{ api_call.example_request_bash }}</code></pre>

                <h4>Example Response</h4>
                <pre><code class="json">{{ api_call.example_response }}</code></pre>
            </div>
        </div>
    </div>
</section>
</div>
{% endmacro %}<|MERGE_RESOLUTION|>--- conflicted
+++ resolved
@@ -6,13 +6,7 @@
             <div class="seg-zone-wrap">
                 <h3>{{ api_call.title }}</h3>
                 <p>{{ api_call.description }}</p>
-
-<<<<<<< HEAD
                 <h5 class="doc-component">parameters</h5>
-=======
-                <h4 class="doc-component">query parameters</h4>
->>>>>>> 381c5369
-
                 <div class="queryparameters">
                     {% for parameter in api_call.parameters %}
                     <div class="parameter">
