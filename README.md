# Blockstack Core

[![PyPI](https://img.shields.io/pypi/v/blockstack.svg)](https://pypi.python.org/pypi/blockstack/)
[![Slack](https://img.shields.io/badge/join-slack-e32072.svg?style=flat)](http://slack.blockstack.org/)

This package provides the reference implementation of a [Blockstack](https://blockstack.org) node, as well
as tools and scripts for deploying it.

If you are looking to get started with Blockstack applications, we recommend you start with the [Blockstack Browser](https://github.com/blockstack/blockstack-browser) first.

## Table of Contents

- [What is the Blockstack project?](#what-is-blockstack)
- [What is Blockstack Core?](#what-is-blockstack-core)
- [Installing Blockstack Core](#installing-blockstack-core)
- [Running a Blockstack Core Node](#running-a-blockstack-core-node)
- [Using Blockstack Core](#using-blockstack-core)
- [Troubleshooting](#troubleshooting)
- [Developer Resources](#developer-resources)
- [Community](#community)
- [Further Information](#further-reading)
- [Copyright and License](#copyright-and-license)

## What is Blockstack?

Blockstack is a network for decentralized apps where users own their data.

Blockstack applications follow a **can't-be-evil** design
philosophy.  They *cannot* alter, transfer, or revoke the user's identity, and
they *cannot* read or write the user's data without permission.  Blockstack provides the
platform, network, and SDKs for building can't-be-evil
applications using existing Web tools.
If you are Web developer, all of your skills are
immediately transferrable to Blockstack.

Blockstack applications look and feel like traditional Web applications.
Under the hood they use Blockstack APIs for user authentication and storage.
Blockstack handles user authentication using the [Blockstack Naming
Service](docs/blockstack_naming_service.md)
(BNS), a decentralized naming and public key infrastructure built on top of the Bitcoin
blockchain.  It handles storage using [Gaia](https://github.com/blockstack/gaia), a scalable decentralized
key/value storage system that looks and feels like `localStorage`,
but lets users securely store and share application data
via existing storage systems like Dropbox or S3.

Blockstack applications differ from traditional Web applications in two key
ways.  First, **users own their identities**.
The [Blockstack Browser](https://github.com/blockstack/blockstack-browser)
gives users direct control over their private keys and profile data,
and fulfills the role of a SSO provider to Blockstack apps.
Blockstack Core provides BNS as a way for users to discover each other's public
keys.

The second key difference is that **users own their data**.  Users
choose *where* their app data gets hosted, and *who* is allowed to read it.
Gaia loads and stores data with the user's
chosen storage providers, and automatically signs and encrypts it with
their app-specific keys.  Only the intended recipients can authenticate and read
the data; the storage providers are treated as untrusted middlemen.

### Why use Blockstack?

Blockstack is a win/win for users and developers.  Users are not locked into
apps or services.  Instead, users take their identities and data with them from app to app.
Apps can only read user data if the user chooses to allow it.  If an app goes
offline, the user still keeps their data.  If users find a better app, they
can seamlessly switch over to using it.  Because data is end-to-end encrypted
and hosted separately from the app, data breaches are inconsequential to users
because there is nothing for hackers to steal.

Developers benefit from Blockstack as well.  Apps are simpler to build with
Blockstack and require less operational overhead, since they no longer have to
store user data.  Many non-trivial applications can be implemented
as single-page Javascript applications using
[blockstack.js](https://github.com/blockstack/blockstack.js), and deployed as a
static Web page.  The Blockstack API is small, simple, and straightforward to
integrate into existing Web apps.

## What is Blockstack Core?

Blockstack Core implements BNS and [Atlas](docs/atlas_network.md), the storage
routing system for Gaia.  Blockstack Core
nodes form the backbone of the Blockstack network.  Each node indexes the
Bitcoin blockchain and maintains a full replica of all names,
public keys, and storage routing information.  This makes the Blockstack network
particularly resilient to node failure---applications only need to talk to a
single Blockstack Core node to work, and a new or recovering node
can quickly reconstruct all of its missing state from its peers.

Power users are encouraged to run local Blockstack Core nodes on their laptops
or home/office networks in order to have reliable access to the Blockstack
network.  Your local node maintains the same state as the rest of the Blockstack
Core nodes, so it will keep serving names, public keys, and storage routes even
if upstream nodes are unreachable or go offline.

## Installing Blockstack Core

There are three supported methods to install Blockstack Core:
- [`source`](#install-from-source)
- [`pip`](#install-with-pip)
- [`docker`](#install-with-docker)

### Install from Source

Before installing Blockstack Core from source, you will need to install
[`libffi-dev`](https://sourceware.org/libffi/) and
[`libssl-dev`](https://www.openssl.org/source/).  Mac and Linux users can
usually grab these packages from their respective package managers.

Once these dependencies are installed, you can install Blockstack Core
from source via the included `setup.py` script, as follows:

```bash
$ git clone https://github.com/blockstack/blockstack-core
$ cd blockstack-core
$ python2 ./setup.py build
$ sudo python2 ./setup.py install
```

You can also use a [`virtualenv`](https://virtualenv.pypa.io/en/stable/) to
install Blockstack Core in a non-system directory.

### Install with `pip`

**NOTE:** Using `pip` is only supported for stable releases (i.e. `master`).

Blockstack is built against Python 2.7.  You should use `pip2` if you have it instead of `pip`.  If you do not have `pip2`, you should verify that your `pip` is configured for Python 2.

On Mac:

```bash
# Install blockstack
$ pip install blockstack --upgrade
```
On CentOS 7 & RHEL:

```
# Install dependencies
$ yum install epel-release
$ yum install python-pip python-devel openssl-devel libffi-devel rng-tools gmp-devel zlib-devel

# Install blockstack
$ sudo pip install blockstack --upgrade

You will need to open ports TCP:6264 and TCP:6270.  If you have trouble starting
`blockstack-core`, you can try disabling SELinux and/or `firewalld` as follows:

```bash
# Disable SELinux
$ setenforce 0
$ sed -i --follow-symlinks 's/^SELINUX=.*/SELINUX=disabled/g' /etc/sysconfig/selinux && cat /etc/sysconfig/selinux

# Stop firewalld
$ systemctl stop firewalld && systemctl disable firewalld
```

On Debian & Ubuntu:

```bash
# Install dependancies
$ sudo apt-get update && sudo apt-get install -y python-pip python-dev libssl-dev libffi-dev rng-tools libgmp3-dev
$ sudo pip install pyparsing

# Install blockstack
$ sudo pip install blockstack --upgrade
```

### Install with `docker`

**NOTE:** Using `docker` is only supported for stable releases (i.e. `master`).

Another way to run `blockstack-core` is through docker. We provide per-commit image builds of this repository that are [available on quay.io](https://quay.io/repository/blockstack/blockstack-core?tab=tags).

The common workflow for running in docker is to `--fast_sync` a `blockstack-core` node's data to a location on the host and then start up a container on top of that data. You will need at least ~5GB of disk to run each instance. There is a sample implementation of running `blockstack-core` in the [`tools/docker`](/tools/docker) folder. The instructions below show how to use that implementation:

```shell
# Clone the repo and navigate to the tools/docker dir:
git clone git@github.com:blockstack/blockstack-core.git
cd blockstack-core/tools/docker

# Initialize the core node
./docker-tools.sh init-core

# Wait for the core node to initialize (~15-20 min)
# Check if job is still running:
docker ps -f name=blockstack-core-init

# Once job finishes start the containers with docker-compose
docker-compose up -d

# OR

# Once the job finishes start the container
docker run -d \
<<<<<<< HEAD
  -v './data/core/server/:/root/.blockstack-server' \ 
  -p '6264:6264' \ 
  -p '6270:6270' \
=======
  -v './data/core/server/:/root/.blockstack-server' \
  -v './data/core/api/:/root/.blockstack' \
  -p '6264:6264' \
>>>>>>> fd350d48
  --restart 'always' \
  --name 'blockstack-core' \
  quay.io/blockstack/blockstack-core:master \
  blockstack-core start --foreground --debug

<<<<<<< HEAD
# Test connectivity for the blockstack-core container
# NOTE: It can take some time (~1-5 min) before the API
# becomes available
=======
# blockstack api
docker run -d \
  -v './data/api:/root/.blockstack' \
  -v './data/api/tmp:/tmp' \
  -e 'BLOCKSTACK_CLIENT_INTERACTIVE_YES=0' \
  -p '6270:6270' \
  --name 'blockstack-api' \
  --restart 'always' \
  quay.io/blockstack/blockstack-core:master \
  blockstack api start-foreground -y --debug --password dummywalletpassword

# Test connectivity for the blockstack-core container
# NOTE: It can take some time (~1-5 min) before the RPC
# interface becomes available
>>>>>>> fd350d48
./docker-tools.sh test-core localhost 6264
```

Notes:
- This method is currently only fully supported on Linux.
- You will need `sudo` access to run the above scripts, and/or be a member of the `docker` group.
- You can run more than one instance of this setup per host. Allow at least 1 CPU core for each container
<<<<<<< HEAD
- To configure a different `bitcoind` node, you must edit your `blockstack-server.ini` file before running the `./docker-tools.sh init-*` commands. After `init-*` has been run you must edit the `data/core/server/blockstack-server.ini` to change those settings. 
=======
- To configure a different `bitcoind` node, or `utxo_provider` for both containers you must change those settings in both `blockstack-server.ini` and `client.ini` before running the `./docker-tools.sh init-*` commands. After `init-*` has been run you must edit the `data/core/server/blockstack-server.ini` and `data/api/client.ini` to change those settings.
>>>>>>> fd350d48

## Running a Blockstack Core Node

Before doing anything, you should configure your Blockstack Core node.

```bash
$ blockstack-core configure
```

It is safe to accept all defaults.  It will generate some configuration state in
`~/.blockstack-server/`.

Because each Blockstack Core node maintains a full copy of the network state
locally, it will need to synchronize its state with the Bitcoin blockchain when
it starts for the first time.  **This can take days.**  To overcome this,
we run some "fast-sync" servers that will serve a new Blockstack Core node a
recent snapshot of the network state.  Fast-sync only takes a few minutes.

To start up a Blockstack Core node from a snapshot, you should run

```bash
$ blockstack-core --debug fast_sync
```

By default, it will pull a snapshot from
`http://fast-sync.blockstack.org/snapshot.bsk` and use a built-in public key to
verify its authenticity.  It will populate your `~/.blockstack-server/`
directory with a recent snapshot of the network state (less than 24 hours old).

To start your Blockstack Core node, you should run

```bash
$ blockstack-core --debug start
```

This will start a Blockstack Core node in the background.  We recommend passing
the `--debug` flag so you will receive verbose output, which will help diagnose
any problems you may have.

You can find the node's log in `~/.blockstack-server/blockstack-server.log`.

<<<<<<< HEAD
=======
#### Setting up an API Endpoint

The Blockstack API endpoint provides a convenient RESTful API for interacting
with the Blockstack network.  It is stable, versioned, and
[documented](https://blockstack.github.io/blockstack-core).
It provides the programmatic interfaces for registering new user names and
looking up other users' public keys and storage routing information.
In addition, it is used to implement Web services like
[core.blockstack.org](https://core.blockstack.org) and
[explorer.blockstack.org](https://explorer.blockstack.org).
*Programs that want to interact with Blockstack over the Web should use the
RESTful API*.

Once you have a `blockstack-core` daemon running somewhere, you can stand up a
RESTful API endpoint.  This is achieved with the `blockstack` CLI program that comes with Blockstack Core.

First, you will need to set up the API endpoint.  To do so, run:

```
$ blockstack setup
```

The `blockstack` program stores its state in `~/.blockstack/`.
- The configuration file is in `~/.blockstack/client.ini`
- The log file is in `~/.blockstack/api_endpoint.log`
- The encrypted wallet file is in `~/.blockstack/wallet.json`

**NOTE:** This will generate a wallet.  *BE SURE TO SAVE THE PASSWORD.*  The
wallet will be used to *pay for* names.

**Hints**

Most of the default config options are sound.  However, there are a few to be
aware of:

* When prompted for a `server` and `port`, fill in the host and port
number for your `blockstack-core` daemon.  The default port is 6264.

* You will be prompted for a wallet password.  Again, *BE SURE TO SAVE THE WALLET PASSWORD*.  It is used to derive the key that encrypts the wallet on disk.

* Some RESTful API methods require an API password.  This is set in the config
  file, under `[blockstack_client]` as `api_password`.

Once this step is complete, you will be able to start the API endpoint with:

```
$ blockstack api start
```

>>>>>>> fd350d48
## Using Blockstack Core

The standard way to interact with Blockstack Core is through its RESTful interface.  The full documentation for the API endpoints is available [here](https://core.blockstack.org).  Below are some common examples.

To check that your API endpoint is up, you can ping it with:

```
$ curl http://localhost:6270/v1/ping
{"status": "alive", "version": "0.19.0"}
```

You can confirm that your API endpoint can contact the `blockstack-core` daemon
by looking up a name as follows:

```
$ curl http://localhost:6270/v1/names/muneeb.id
{"status": "registered", "zonefile": "$ORIGIN muneeb.id\n$TTL 3600\n_http._tcp URI 10 1 \"https://gaia.blockstack.org/hub/1J3PUxY5uDShUnHRrMyU6yKtoHEUPhKULs/0/profile.json\"\n", "expire_block": 599266, "blockchain": "bitcoin", "last_txid": "7e16e8688ca0413a398bbaf16ad4b10d3c9439555fc140f58e5ab4e50793c476", "address": "1J3PUxY5uDShUnHRrMyU6yKtoHEUPhKULs", "zonefile_hash": "37aecf837c6ae9bdc9dbd98a268f263dacd00361"}
```

You can stop the Blockstack Core daemon with the following command:

```
$ blockstack-core stop
```

<<<<<<< HEAD
=======
## Troubleshooting

### ImportError: No module named \_scrypt

Blockstack Core's API endpoint uses
[scrypt](https://pypi.python.org/pypi/scrypt/) to secure its wallet.  However,
some Linux distributions have a hard time installing it.

Running this command usually fixes this issue:

```
$ pip uninstall scrypt; pip install scrypt
```

### API calls fail with HTTP 403

Some API calls are privileged, because they interact with the wallet and other
sensitive API daemon state (like its config file).  In the [API
documentation](https://blockstack.github.io), these methods are marked as
`Requires root authorization`.

To use these methods, you will need to do two things:
* pass the API password in an `Authorization` header
* set the `Origin` header to `http://localhost:8888`.

The reason the `Origin` header is required is to stop a malicious Web page on the same host from
accessing your API endpoint.  The origin `http://localhost:8888` is whitelisted, because this is what the
Blockstack Browser uses.

To supply the API password, put it in an `Authorization` field.  You can get the
password from the `~/.blockstack/client.ini` file:

```
[blockstack-api]
...
api_password = super_secret_password  # <-- this is the password you need
...
```

Your HTTP request should look something like this (the endpoint
`/v1/node/config` is used in this example):

```
GET /v1/node/config HTTP/1.1
Host: localhost:6270
User-Agent: curl/7.58.0
Accept: */*
Authorization: bearer super_secret_password
Origin: http://localhost:8888
```

You can generate this request with `curl` as follows:

```
$ curl -H 'Authorization: bearer super_secret_password' -H 'Origin: http://localhost:8888' http://localhost:6270/v1/node/config
```

>>>>>>> fd350d48
### Getting Verbose Debugging Output

Blockstack Core does not log very much non-error information by default.  To get
verbose output, you can pass `--debug` to both `blockstack-core` and `blockstack
api`, as follows:

```bash
$ blockstack-core --debug start && tail -f ~/.blockstack-server/blockstack-server.log
```

In addition `blockstack-core` can run in the
foreground, without becoming daemons.  To do so, run them as:

```bash
$ blockstack-core --debug start --foreground
```

## Developer Resources

**v0.19.0** is the current stable release of Blockstack Core.  It available on the `master` branch.

The next release is being built on the [develop](https://github.com/blockstack/blockstack-core/tree/develop). Please submit all
pull requests to the `develop` branch.

In the list of [release notes](./release_notes) you can find what has changed in each release.

Blockstack Core has an extensive integration test framework, which lets you
experiment with Blockstack in a sandboxed environment.  The test framework gives your Blockstack
Core node a local, private Bitcoin blockchain that lets you safely experiment
with different name and namespace transactions without spending Bitcoin.
We use the integration test
framework to test everything from new API calls to new Blockstack Browser
features.  Please see the relevant
[documentation](./integration_tests) to get started.

We welcome any small or big contributions! Please take a moment to
[review the guidelines for contributing to open source](https://guides.github.com/activities/contributing-to-open-source/) in order to make the contribution process easy and effective for everyone involved.

## Community

Beyond this Github project,
Blockstack maintains a public [forum](https://forum.blockstack.org) and a
permissioned [Slack](https://blockstack.slack.com) channel.  In addition, the project
maintains a [mailing list](https://blockstack.org/signup) which sends out
community announcements.

The greater Blockstack community regularly hosts in-person
[meetups](https://www.meetup.com/topics/blockstack/).  The project's
[YouTube channel](https://www.youtube.com/channel/UC3J2iHnyt2JtOvtGVf_jpHQ) includes
videos from some of these meetups, as well as video tutorials to help new
users get started and help developers wrap their heads around the system's
design.

## Further Reading

You can learn more by visiting [the Blockstack Website](https://blockstack.org) and checking out the in-depth articles and documentation:

- [How Blockstack Works (white paper)](https://blockstack.org/docs/how-blockstack-works)
- [Blockstack General FAQ](https://blockstack.org/faq)
- [Blockstack Technical FAQ](docs/faq_technical.md)
- [Blockstack In-depth Documentation Repository](docs/README.md)

You can also read peer-reviewed Blockstack papers:

- ["Blockstack: A Global Naming and Storage System Secured by Blockchains"](https://blockstack.org/blockstack.pdf), Proc. USENIX Annual Technical Conference ([ATC '16](https://www.usenix.org/conference/atc16)), June 2016
- ["Extending Existing Blockchains with Virtualchain"](https://blockstack.org/virtualchain_dccl2016.pdf), Distributed Cryptocurrencies and Consensus Ledgers ([DCCL '16](https://www.zurich.ibm.com/dccl/) workshop, at [ACM PODC 2016](https://www.podc.org/podc2016/)), July 2016

If you have high-level questions about Blockstack, try [searching our forum](https://forum.blockstack.org) and start a new question if your question is not answered there.

## Copyright and License

The code and documentation copyright are attributed to blockstack.org for the year of 2018.

This code is released under [the GPL v3 license](http://www.gnu.org/licenses/quick-guide-gplv3.en.html), and the docs are released under [the Creative Commons license](http://creativecommons.org/).<|MERGE_RESOLUTION|>--- conflicted
+++ resolved
@@ -171,84 +171,32 @@
 
 Another way to run `blockstack-core` is through docker. We provide per-commit image builds of this repository that are [available on quay.io](https://quay.io/repository/blockstack/blockstack-core?tab=tags).
 
-The common workflow for running in docker is to `--fast_sync` a `blockstack-core` node's data to a location on the host and then start up a container on top of that data. You will need at least ~5GB of disk to run each instance. There is a sample implementation of running `blockstack-core` in the [`tools/docker`](/tools/docker) folder. The instructions below show how to use that implementation:
-
 ```shell
-# Clone the repo and navigate to the tools/docker dir:
-git clone git@github.com:blockstack/blockstack-core.git
-cd blockstack-core/tools/docker
-
-# Initialize the core node
-./docker-tools.sh init-core
-
-# Wait for the core node to initialize (~15-20 min)
-# Check if job is still running:
-docker ps -f name=blockstack-core-init
-
-# Once job finishes start the containers with docker-compose
-docker-compose up -d
-
-# OR
-
-# Once the job finishes start the container
-docker run -d \
-<<<<<<< HEAD
-  -v './data/core/server/:/root/.blockstack-server' \ 
-  -p '6264:6264' \ 
-  -p '6270:6270' \
-=======
-  -v './data/core/server/:/root/.blockstack-server' \
-  -v './data/core/api/:/root/.blockstack' \
-  -p '6264:6264' \
->>>>>>> fd350d48
-  --restart 'always' \
-  --name 'blockstack-core' \
-  quay.io/blockstack/blockstack-core:master \
-  blockstack-core start --foreground --debug
-
-<<<<<<< HEAD
-# Test connectivity for the blockstack-core container
-# NOTE: It can take some time (~1-5 min) before the API
-# becomes available
-=======
-# blockstack api
-docker run -d \
-  -v './data/api:/root/.blockstack' \
-  -v './data/api/tmp:/tmp' \
-  -e 'BLOCKSTACK_CLIENT_INTERACTIVE_YES=0' \
-  -p '6270:6270' \
-  --name 'blockstack-api' \
-  --restart 'always' \
-  quay.io/blockstack/blockstack-core:master \
-  blockstack api start-foreground -y --debug --password dummywalletpassword
-
-# Test connectivity for the blockstack-core container
-# NOTE: It can take some time (~1-5 min) before the RPC
-# interface becomes available
->>>>>>> fd350d48
-./docker-tools.sh test-core localhost 6264
-```
+$ git clone git@github.com:blockstack/blockstack-core.git
+$ cd blockstack-core
+$ docker build -t blockstack-core:master .
+
+# create directory to store Blockstack Core state
+$ export BLOCKSTACK_DIR="/var/blockstack-core-data"
+$ mkdir -p $BLOCKSTACK_DIR
+$ docker run \
+   -v $BLOCKSTACK_DIR:/root/.blockstack-server
+   -p 6264:6264
+   -p 6270:6270
+   blockstack-core:master
+```
+
+These commands will fast-sync and run a Blockstack Core node in about 10
+minutes.  The state for the Blockstack Core node will be stored to
+`$BLOCKSTACK_DIR`.  You can see the node's logs with `docker logs -f` or with
+`tail -f "$BLOCKSTACK_DIR/blockstack-server.log"`.
 
 Notes:
 - This method is currently only fully supported on Linux.
 - You will need `sudo` access to run the above scripts, and/or be a member of the `docker` group.
 - You can run more than one instance of this setup per host. Allow at least 1 CPU core for each container
-<<<<<<< HEAD
-- To configure a different `bitcoind` node, you must edit your `blockstack-server.ini` file before running the `./docker-tools.sh init-*` commands. After `init-*` has been run you must edit the `data/core/server/blockstack-server.ini` to change those settings. 
-=======
-- To configure a different `bitcoind` node, or `utxo_provider` for both containers you must change those settings in both `blockstack-server.ini` and `client.ini` before running the `./docker-tools.sh init-*` commands. After `init-*` has been run you must edit the `data/core/server/blockstack-server.ini` and `data/api/client.ini` to change those settings.
->>>>>>> fd350d48
 
 ## Running a Blockstack Core Node
-
-Before doing anything, you should configure your Blockstack Core node.
-
-```bash
-$ blockstack-core configure
-```
-
-It is safe to accept all defaults.  It will generate some configuration state in
-`~/.blockstack-server/`.
 
 Because each Blockstack Core node maintains a full copy of the network state
 locally, it will need to synchronize its state with the Bitcoin blockchain when
@@ -279,58 +227,6 @@
 
 You can find the node's log in `~/.blockstack-server/blockstack-server.log`.
 
-<<<<<<< HEAD
-=======
-#### Setting up an API Endpoint
-
-The Blockstack API endpoint provides a convenient RESTful API for interacting
-with the Blockstack network.  It is stable, versioned, and
-[documented](https://blockstack.github.io/blockstack-core).
-It provides the programmatic interfaces for registering new user names and
-looking up other users' public keys and storage routing information.
-In addition, it is used to implement Web services like
-[core.blockstack.org](https://core.blockstack.org) and
-[explorer.blockstack.org](https://explorer.blockstack.org).
-*Programs that want to interact with Blockstack over the Web should use the
-RESTful API*.
-
-Once you have a `blockstack-core` daemon running somewhere, you can stand up a
-RESTful API endpoint.  This is achieved with the `blockstack` CLI program that comes with Blockstack Core.
-
-First, you will need to set up the API endpoint.  To do so, run:
-
-```
-$ blockstack setup
-```
-
-The `blockstack` program stores its state in `~/.blockstack/`.
-- The configuration file is in `~/.blockstack/client.ini`
-- The log file is in `~/.blockstack/api_endpoint.log`
-- The encrypted wallet file is in `~/.blockstack/wallet.json`
-
-**NOTE:** This will generate a wallet.  *BE SURE TO SAVE THE PASSWORD.*  The
-wallet will be used to *pay for* names.
-
-**Hints**
-
-Most of the default config options are sound.  However, there are a few to be
-aware of:
-
-* When prompted for a `server` and `port`, fill in the host and port
-number for your `blockstack-core` daemon.  The default port is 6264.
-
-* You will be prompted for a wallet password.  Again, *BE SURE TO SAVE THE WALLET PASSWORD*.  It is used to derive the key that encrypts the wallet on disk.
-
-* Some RESTful API methods require an API password.  This is set in the config
-  file, under `[blockstack_client]` as `api_password`.
-
-Once this step is complete, you will be able to start the API endpoint with:
-
-```
-$ blockstack api start
-```
-
->>>>>>> fd350d48
 ## Using Blockstack Core
 
 The standard way to interact with Blockstack Core is through its RESTful interface.  The full documentation for the API endpoints is available [here](https://core.blockstack.org).  Below are some common examples.
@@ -356,66 +252,6 @@
 $ blockstack-core stop
 ```
 
-<<<<<<< HEAD
-=======
-## Troubleshooting
-
-### ImportError: No module named \_scrypt
-
-Blockstack Core's API endpoint uses
-[scrypt](https://pypi.python.org/pypi/scrypt/) to secure its wallet.  However,
-some Linux distributions have a hard time installing it.
-
-Running this command usually fixes this issue:
-
-```
-$ pip uninstall scrypt; pip install scrypt
-```
-
-### API calls fail with HTTP 403
-
-Some API calls are privileged, because they interact with the wallet and other
-sensitive API daemon state (like its config file).  In the [API
-documentation](https://blockstack.github.io), these methods are marked as
-`Requires root authorization`.
-
-To use these methods, you will need to do two things:
-* pass the API password in an `Authorization` header
-* set the `Origin` header to `http://localhost:8888`.
-
-The reason the `Origin` header is required is to stop a malicious Web page on the same host from
-accessing your API endpoint.  The origin `http://localhost:8888` is whitelisted, because this is what the
-Blockstack Browser uses.
-
-To supply the API password, put it in an `Authorization` field.  You can get the
-password from the `~/.blockstack/client.ini` file:
-
-```
-[blockstack-api]
-...
-api_password = super_secret_password  # <-- this is the password you need
-...
-```
-
-Your HTTP request should look something like this (the endpoint
-`/v1/node/config` is used in this example):
-
-```
-GET /v1/node/config HTTP/1.1
-Host: localhost:6270
-User-Agent: curl/7.58.0
-Accept: */*
-Authorization: bearer super_secret_password
-Origin: http://localhost:8888
-```
-
-You can generate this request with `curl` as follows:
-
-```
-$ curl -H 'Authorization: bearer super_secret_password' -H 'Origin: http://localhost:8888' http://localhost:6270/v1/node/config
-```
-
->>>>>>> fd350d48
 ### Getting Verbose Debugging Output
 
 Blockstack Core does not log very much non-error information by default.  To get
