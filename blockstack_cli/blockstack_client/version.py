--- conflicted
+++ resolved
@@ -21,8 +21,4 @@
 """
 
 # this is the only place where version should be updated
-<<<<<<< HEAD
-__version__ = '0.0.12.7'
-=======
-__version__ = '0.0.13.0'
->>>>>>> 7fb562f7
+__version__ = '0.0.13.0'